--- conflicted
+++ resolved
@@ -143,11 +143,7 @@
             async with aiohttp.ClientSession() as session:
                 async with session.get(url) as response:
                     text = await response.text()
-<<<<<<< HEAD
-            return {entry.lower() for entry in json.loads(text)}
-=======
-            return set(entry.lower() for entry in json_deserialize(text))
->>>>>>> d128aaf6
+            return {entry.lower() for entry in json_deserialize(text)}
 
         while True:
             try:
